--- conflicted
+++ resolved
@@ -7,13 +7,8 @@
 declafka_lib = { path = "../declafka_lib" }
 declafka_macro = { path = "../declafka_macro" }
 declafka_test_macro = { path = "../declafka_test_macro" }
-<<<<<<< HEAD
-testcontainers = { version = "0.23.2", features = ["blocking"] }
+testcontainers = { version = "0.24.0", features = ["blocking"] }
 tokio = { version = "1.43", features = ["full"] }
-=======
-testcontainers = { version = "0.24.0", features = ["blocking"] }
-tokio = { version = "1.0", features = ["full"] }
->>>>>>> 1c42337f
 serde = { version = "1.0", features = ["derive"] }
 serde_json = "1.0"
 parking_lot = "0.12"
